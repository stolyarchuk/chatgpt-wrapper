--- conflicted
+++ resolved
@@ -13,14 +13,8 @@
 from playwright.async_api import async_playwright
 from playwright._impl._api_structures import ProxySettings
 
-<<<<<<< HEAD
-=======
-import nest_asyncio
-nest_asyncio.apply()
-
 is_windows = platform.system() == "Windows"
 
->>>>>>> 0d3b0463
 RENDER_MODELS = {
     "default": "text-davinci-002-render-sha",
     "legacy-paid": "text-davinci-002-render-paid",
@@ -45,7 +39,6 @@
     session_div_id = "chatgpt-wrapper-session-data"
 
 
-<<<<<<< HEAD
     def __init__(self):
         self.log=None
         self.play=None
@@ -57,16 +50,14 @@
         self.conversation_title_set=None
         self.model=None
         self.session=None
+        self.streaming=None
         self.timeout=None
 
     async def create(self, headless: bool = True, browser="firefox",model="default", timeout=60,debug_log=None, proxy: Optional[ProxySettings] = None):
-        self.log=self._set_logging(debug_log)
-=======
-    async def create(self, headless: bool = True, browser="firefox", timeout=60, proxy: Optional[ProxySettings] = None):
         self.streaming = False
         self._setup_signal_handlers()
         self.lock = asyncio.Lock()
->>>>>>> 0d3b0463
+        self.log=self._set_logging(debug_log)
         self.play = await async_playwright().start()
         try:
             playbrowser = getattr(self.play, browser)
@@ -99,11 +90,8 @@
         self.model=model
         self.session = None
         self.timeout = timeout
-<<<<<<< HEAD
         self.log.info("ChatGPT initialized")
         return self
-=======
-        atexit.register(self._shutdown)
 
     def _setup_signal_handlers(self):
         sig = is_windows and signal.SIGBREAK or signal.SIGUSR1
@@ -112,7 +100,6 @@
     def _shutdown(self):
         loop = asyncio.get_event_loop()
         loop.run_until_complete(asyncio.gather(self._cleanup()))
->>>>>>> 0d3b0463
 
     def _set_logging(self, debug_log):
         logger = logging.getLogger(self.__class__.__name__)
